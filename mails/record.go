package mails

import (
	"html/template"
	"net/mail"

	"github.com/pocketbase/pocketbase/core"
	"github.com/pocketbase/pocketbase/mails/templates"
	"github.com/pocketbase/pocketbase/models"
<<<<<<< HEAD
=======
	"github.com/pocketbase/pocketbase/models/settings"
>>>>>>> 869d1cbc
	"github.com/pocketbase/pocketbase/tokens"
	"github.com/pocketbase/pocketbase/tools/mailer"
)

// SendRecordPasswordReset sends a password reset request email to the specified user.
func SendRecordPasswordReset(app core.App, authRecord *models.Record) error {
	token, tokenErr := tokens.NewRecordResetPasswordToken(app, authRecord)
	if tokenErr != nil {
		return tokenErr
	}

	mailClient := app.NewMailClient()

<<<<<<< HEAD
	settings := app.Settings()

	subject, body, err := resolveEmailTemplate(app, token, settings.Meta.ResetPasswordTemplate)
=======
	subject, body, err := resolveEmailTemplate(app, token, app.Settings().Meta.ResetPasswordTemplate)
>>>>>>> 869d1cbc
	if err != nil {
		return err
	}

	message := &mailer.Message{
		From: mail.Address{
<<<<<<< HEAD
			Name:    settings.Meta.SenderName,
			Address: settings.Meta.SenderAddress,
=======
			Name:    app.Settings().Meta.SenderName,
			Address: app.Settings().Meta.SenderAddress,
>>>>>>> 869d1cbc
		},
		To:      mail.Address{Address: authRecord.Email()},
		Subject: subject,
		HTML:    body,
	}

	event := &core.MailerRecordEvent{
		MailClient: mailClient,
		Message:    message,
		Record:     authRecord,
		Meta:       map[string]any{"token": token},
	}

	sendErr := app.OnMailerBeforeRecordResetPasswordSend().Trigger(event, func(e *core.MailerRecordEvent) error {
		return e.MailClient.Send(e.Message)
	})

	if sendErr == nil {
		app.OnMailerAfterRecordResetPasswordSend().Trigger(event)
	}

	return sendErr
}

// SendRecordVerification sends a verification request email to the specified user.
func SendRecordVerification(app core.App, authRecord *models.Record) error {
	token, tokenErr := tokens.NewRecordVerifyToken(app, authRecord)
	if tokenErr != nil {
		return tokenErr
	}

	mailClient := app.NewMailClient()

<<<<<<< HEAD
	settings := app.Settings()

	subject, body, err := resolveEmailTemplate(app, token, settings.Meta.VerificationTemplate)
=======
	subject, body, err := resolveEmailTemplate(app, token, app.Settings().Meta.VerificationTemplate)
>>>>>>> 869d1cbc
	if err != nil {
		return err
	}

	message := &mailer.Message{
		From: mail.Address{
<<<<<<< HEAD
			Name:    settings.Meta.SenderName,
			Address: settings.Meta.SenderAddress,
=======
			Name:    app.Settings().Meta.SenderName,
			Address: app.Settings().Meta.SenderAddress,
>>>>>>> 869d1cbc
		},
		To:      mail.Address{Address: authRecord.Email()},
		Subject: subject,
		HTML:    body,
	}

	event := &core.MailerRecordEvent{
		MailClient: mailClient,
		Message:    message,
		Record:     authRecord,
		Meta:       map[string]any{"token": token},
	}

	sendErr := app.OnMailerBeforeRecordVerificationSend().Trigger(event, func(e *core.MailerRecordEvent) error {
		return e.MailClient.Send(e.Message)
	})

	if sendErr == nil {
		app.OnMailerAfterRecordVerificationSend().Trigger(event)
	}

	return sendErr
}

// SendUserChangeEmail sends a change email confirmation email to the specified user.
func SendRecordChangeEmail(app core.App, record *models.Record, newEmail string) error {
	token, tokenErr := tokens.NewRecordChangeEmailToken(app, record, newEmail)
	if tokenErr != nil {
		return tokenErr
	}

	mailClient := app.NewMailClient()

<<<<<<< HEAD
	settings := app.Settings()

	subject, body, err := resolveEmailTemplate(app, token, settings.Meta.ConfirmEmailChangeTemplate)
=======
	subject, body, err := resolveEmailTemplate(app, token, app.Settings().Meta.ConfirmEmailChangeTemplate)
>>>>>>> 869d1cbc
	if err != nil {
		return err
	}

	message := &mailer.Message{
		From: mail.Address{
<<<<<<< HEAD
			Name:    settings.Meta.SenderName,
			Address: settings.Meta.SenderAddress,
=======
			Name:    app.Settings().Meta.SenderName,
			Address: app.Settings().Meta.SenderAddress,
>>>>>>> 869d1cbc
		},
		To:      mail.Address{Address: newEmail},
		Subject: subject,
		HTML:    body,
	}

	event := &core.MailerRecordEvent{
		MailClient: mailClient,
		Message:    message,
		Record:     record,
		Meta: map[string]any{
			"token":    token,
			"newEmail": newEmail,
		},
	}

	sendErr := app.OnMailerBeforeRecordChangeEmailSend().Trigger(event, func(e *core.MailerRecordEvent) error {
		return e.MailClient.Send(e.Message)
	})

	if sendErr == nil {
		app.OnMailerAfterRecordChangeEmailSend().Trigger(event)
	}

	return sendErr
}

func resolveEmailTemplate(
	app core.App,
	token string,
	emailTemplate settings.EmailTemplate,
) (subject string, body string, err error) {
	subject, rawBody, _ := emailTemplate.Resolve(
		app.Settings().Meta.AppName,
		app.Settings().Meta.AppUrl,
		token,
	)

	params := struct {
		HtmlContent template.HTML
	}{
		HtmlContent: template.HTML(rawBody),
	}

	body, err = resolveTemplateContent(params, templates.Layout, templates.HtmlBody)
	if err != nil {
		return "", "", err
	}

	return subject, body, nil
}<|MERGE_RESOLUTION|>--- conflicted
+++ resolved
@@ -7,10 +7,7 @@
 	"github.com/pocketbase/pocketbase/core"
 	"github.com/pocketbase/pocketbase/mails/templates"
 	"github.com/pocketbase/pocketbase/models"
-<<<<<<< HEAD
-=======
 	"github.com/pocketbase/pocketbase/models/settings"
->>>>>>> 869d1cbc
 	"github.com/pocketbase/pocketbase/tokens"
 	"github.com/pocketbase/pocketbase/tools/mailer"
 )
@@ -24,26 +21,15 @@
 
 	mailClient := app.NewMailClient()
 
-<<<<<<< HEAD
-	settings := app.Settings()
-
-	subject, body, err := resolveEmailTemplate(app, token, settings.Meta.ResetPasswordTemplate)
-=======
 	subject, body, err := resolveEmailTemplate(app, token, app.Settings().Meta.ResetPasswordTemplate)
->>>>>>> 869d1cbc
 	if err != nil {
 		return err
 	}
 
 	message := &mailer.Message{
 		From: mail.Address{
-<<<<<<< HEAD
-			Name:    settings.Meta.SenderName,
-			Address: settings.Meta.SenderAddress,
-=======
 			Name:    app.Settings().Meta.SenderName,
 			Address: app.Settings().Meta.SenderAddress,
->>>>>>> 869d1cbc
 		},
 		To:      mail.Address{Address: authRecord.Email()},
 		Subject: subject,
@@ -77,26 +63,15 @@
 
 	mailClient := app.NewMailClient()
 
-<<<<<<< HEAD
-	settings := app.Settings()
-
-	subject, body, err := resolveEmailTemplate(app, token, settings.Meta.VerificationTemplate)
-=======
 	subject, body, err := resolveEmailTemplate(app, token, app.Settings().Meta.VerificationTemplate)
->>>>>>> 869d1cbc
 	if err != nil {
 		return err
 	}
 
 	message := &mailer.Message{
 		From: mail.Address{
-<<<<<<< HEAD
-			Name:    settings.Meta.SenderName,
-			Address: settings.Meta.SenderAddress,
-=======
 			Name:    app.Settings().Meta.SenderName,
 			Address: app.Settings().Meta.SenderAddress,
->>>>>>> 869d1cbc
 		},
 		To:      mail.Address{Address: authRecord.Email()},
 		Subject: subject,
@@ -130,26 +105,15 @@
 
 	mailClient := app.NewMailClient()
 
-<<<<<<< HEAD
-	settings := app.Settings()
-
-	subject, body, err := resolveEmailTemplate(app, token, settings.Meta.ConfirmEmailChangeTemplate)
-=======
 	subject, body, err := resolveEmailTemplate(app, token, app.Settings().Meta.ConfirmEmailChangeTemplate)
->>>>>>> 869d1cbc
 	if err != nil {
 		return err
 	}
 
 	message := &mailer.Message{
 		From: mail.Address{
-<<<<<<< HEAD
-			Name:    settings.Meta.SenderName,
-			Address: settings.Meta.SenderAddress,
-=======
 			Name:    app.Settings().Meta.SenderName,
 			Address: app.Settings().Meta.SenderAddress,
->>>>>>> 869d1cbc
 		},
 		To:      mail.Address{Address: newEmail},
 		Subject: subject,
