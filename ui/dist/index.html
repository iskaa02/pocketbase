--- conflicted
+++ resolved
@@ -44,13 +44,8 @@
         window.Prism = window.Prism || {};
         window.Prism.manual = true;
     </script>
-<<<<<<< HEAD
-  <script type="module" crossorigin src="./assets/index-c3adc8fd.js"></script>
-  <link rel="stylesheet" href="./assets/index-49ccf22a.css">
-=======
-  <script type="module" crossorigin src="./assets/index-a6964ad2.js"></script>
+  <script type="module" crossorigin src="./assets/index-5fb04a48.js"></script>
   <link rel="stylesheet" href="./assets/index-d0b55baa.css">
->>>>>>> dc96a12d
 </head>
 <body>
     <div id="app"></div>
