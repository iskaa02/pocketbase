--- conflicted
+++ resolved
@@ -44,11 +44,7 @@
         window.Prism = window.Prism || {};
         window.Prism.manual = true;
     </script>
-<<<<<<< HEAD
-  <script type="module" crossorigin src="./assets/index-2a0c309a.js"></script>
-=======
-  <script type="module" crossorigin src="./assets/index-4eea3e34.js"></script>
->>>>>>> 8ca439e5
+  <script type="module" crossorigin src="./assets/index-6e14e6eb.js"></script>
   <link rel="stylesheet" href="./assets/index-7c655259.css">
 </head>
 <body>
