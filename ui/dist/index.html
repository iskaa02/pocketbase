<!DOCTYPE html>
<html lang="en">
<head>
    <meta charset="UTF-8" />
    <meta name="viewport" content="width=device-width, initial-scale=1.0" />
    <meta
        http-equiv="Content-Security-Policy"
        content="default-src 'self'; style-src 'self' 'unsafe-inline'; img-src 'self' http://127.0.0.1:* data: blob:; connect-src 'self' http://127.0.0.1:*; script-src 'self' 'sha256-GRUzBA7PzKYug7pqxv5rJaec5bwDCw1Vo6/IXwvD3Tc='"
    />

    <title>PocketBase</title>

    <link rel="apple-touch-icon" sizes="180x180" href="./images/favicon/apple-touch-icon.png">
    <link rel="icon" type="image/png" sizes="32x32" href="./images/favicon/favicon-32x32.png">
    <link rel="icon" type="image/png" sizes="16x16" href="./images/favicon/favicon-16x16.png">
    <link rel="manifest" href="./images/favicon/site.webmanifest">
    <link rel="mask-icon" href="./images/favicon/safari-pinned-tab.svg" color="#000000">
    <link rel="shortcut icon" href="./images/favicon/favicon.ico">
    <meta name="msapplication-TileColor" content="#ffffff">
    <meta name="msapplication-config" content="/images/favicon/browserconfig.xml">
    <meta name="theme-color" content="#ffffff">

    <!-- prefetch common tinymce resources to speed up the initial loading times -->
    <link rel="prefetch" href="./libs/tinymce/skins/content/default/content.min.css" as="style" />
    <link rel="prefetch" href="./libs/tinymce/skins/ui/pocketbase/skin.min.css" as="style" />
    <link rel="prefetch" href="./libs/tinymce/skins/ui/pocketbase/content.min.css" as="style" />
    <link rel="prefetch" href="./libs/tinymce/tinymce.min.js" as="script" />
    <link rel="prefetch" href="./libs/tinymce/themes/silver/theme.min.js" as="script" />
    <link rel="prefetch" href="./libs/tinymce/models/dom/model.min.js" as="script" />
    <link rel="prefetch" href="./libs/tinymce/icons/default/icons.min.js" as="script" />
    <link rel="prefetch" href="./libs/tinymce/plugins/directionality/plugin.min.js" as="script" />
    <link rel="prefetch" href="./libs/tinymce/plugins/autoresize/plugin.min.js" as="script" />
    <link rel="prefetch" href="./libs/tinymce/plugins/autolink/plugin.min.js" as="script" />
    <link rel="prefetch" href="./libs/tinymce/plugins/lists/plugin.min.js" as="script" />
    <link rel="prefetch" href="./libs/tinymce/plugins/link/plugin.min.js" as="script" />
    <link rel="prefetch" href="./libs/tinymce/plugins/image/plugin.min.js" as="script" />
    <link rel="prefetch" href="./libs/tinymce/plugins/searchreplace/plugin.min.js" as="script" />
    <link rel="prefetch" href="./libs/tinymce/plugins/fullscreen/plugin.min.js" as="script" />
    <link rel="prefetch" href="./libs/tinymce/plugins/media/plugin.min.js" as="script" />
    <link rel="prefetch" href="./libs/tinymce/plugins/table/plugin.min.js" as="script" />
    <link rel="prefetch" href="./libs/tinymce/plugins/code/plugin.min.js" as="script" />
    <link rel="prefetch" href="./libs/tinymce/plugins/codesample/plugin.min.js" as="script" />

    <script>
        window.Prism = window.Prism || {};
        window.Prism.manual = true;
    </script>
<<<<<<< HEAD
  <script type="module" crossorigin src="./assets/index-0b0e311d.js"></script>
  <link rel="stylesheet" href="./assets/index-a9d56645.css">
=======
  <script type="module" crossorigin src="./assets/index-73bbbc52.js"></script>
  <link rel="stylesheet" href="./assets/index-aca38a7a.css">
>>>>>>> 58351939
</head>
<body>
    <div id="app"></div>
    
</body>
</html><|MERGE_RESOLUTION|>--- conflicted
+++ resolved
@@ -45,13 +45,8 @@
         window.Prism = window.Prism || {};
         window.Prism.manual = true;
     </script>
-<<<<<<< HEAD
-  <script type="module" crossorigin src="./assets/index-0b0e311d.js"></script>
-  <link rel="stylesheet" href="./assets/index-a9d56645.css">
-=======
-  <script type="module" crossorigin src="./assets/index-73bbbc52.js"></script>
+  <script type="module" crossorigin src="./assets/index-e4747107.js"></script>
   <link rel="stylesheet" href="./assets/index-aca38a7a.css">
->>>>>>> 58351939
 </head>
 <body>
     <div id="app"></div>
