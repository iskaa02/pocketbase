--- conflicted
+++ resolved
@@ -45,13 +45,8 @@
         window.Prism = window.Prism || {};
         window.Prism.manual = true;
     </script>
-<<<<<<< HEAD
-  <script type="module" crossorigin src="./assets/index-314c9514.js"></script>
-  <link rel="stylesheet" href="./assets/index-89529915.css">
-=======
-  <script type="module" crossorigin src="./assets/index-7210c992.js"></script>
+  <script type="module" crossorigin src="./assets/index-00b26b73.js"></script>
   <link rel="stylesheet" href="./assets/index-51d240f2.css">
->>>>>>> 22b0a2b5
 </head>
 <body>
     <div id="app"></div>
