--- conflicted
+++ resolved
@@ -24,13 +24,8 @@
         window.Prism = window.Prism || {};
         window.Prism.manual = true;
     </script>
-<<<<<<< HEAD
-  <script type="module" crossorigin src="./assets/index.2f7ce02d.js"></script>
-  <link rel="stylesheet" href="./assets/index.c3a8466e.css">
-=======
-  <script type="module" crossorigin src="./assets/index-4530dce9.js"></script>
-  <link rel="stylesheet" href="./assets/index-1f00ff88.css">
->>>>>>> 8b93aac8
+  <script type="module" crossorigin src="./assets/index-a89c767c.js"></script>
+  <link rel="stylesheet" href="./assets/index-3e803c40.css">
 </head>
 <body>
     <div id="app"></div>
