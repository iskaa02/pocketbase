--- conflicted
+++ resolved
@@ -1,41 +1,4 @@
 {
-<<<<<<< HEAD
-    "name": "pocketbase-admin",
-    "private": true,
-    "scripts": {
-        "dev": "vite",
-        "build": "vite build",
-        "preview": "vite preview"
-    },
-    "prettier": {
-        "tabWidth": 4,
-        "printWidth": 110,
-        "svelteBracketNewLine": true
-    },
-    "devDependencies": {
-        "@codemirror/autocomplete": "^6.0.0",
-        "@codemirror/commands": "^6.0.0",
-        "@codemirror/lang-html": "^6.1.0",
-        "@codemirror/lang-javascript": "^6.0.2",
-        "@codemirror/lang-sql": "^6.3.0",
-        "@codemirror/language": "^6.0.0",
-        "@codemirror/legacy-modes": "^6.0.0",
-        "@codemirror/search": "^6.0.0",
-        "@codemirror/state": "^6.0.0",
-        "@codemirror/view": "^6.0.0",
-        "@sveltejs/vite-plugin-svelte": "^1.0.1",
-        "chart.js": "^3.7.1",
-        "chartjs-adapter-luxon": "^1.1.0",
-        "luxon": "^2.3.2",
-        "pocketbase": "file:../../js-sdk",
-        "prismjs": "^1.28.0",
-        "sass": "^1.45.0",
-        "svelte": "^3.44.0",
-        "svelte-flatpickr": "^3.2.6",
-        "svelte-spa-router": "^3.2.0",
-        "vite": "^3.0.0"
-    }
-=======
   "name": "pocketbase-admin",
   "private": true,
   "scripts": {
@@ -53,6 +16,7 @@
     "@codemirror/commands": "^6.0.0",
     "@codemirror/lang-html": "^6.1.0",
     "@codemirror/lang-javascript": "^6.0.2",
+    "@codemirror/lang-sql": "^6.3.0",
     "@codemirror/language": "^6.0.0",
     "@codemirror/legacy-modes": "^6.0.0",
     "@codemirror/search": "^6.0.0",
@@ -62,13 +26,15 @@
     "chart.js": "^3.7.1",
     "chartjs-adapter-luxon": "^1.2.0",
     "luxon": "^2.3.2",
-    "pocketbase": "^0.8.0-rc3",
+    "pocketbase": "file:../../js-sdk",
     "prismjs": "^1.28.0",
     "sass": "^1.45.0",
     "svelte": "^3.44.0",
     "svelte-flatpickr": "^3.2.6",
     "svelte-spa-router": "^3.2.0",
     "vite": "^3.0.0"
+  },
+  "dependencies": {
+    "@iskaa02/pocketbase": "file:../../js-sdk"
   }
->>>>>>> b9922e48
 }