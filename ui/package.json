{
  "name": "pocketbase-admin",
  "private": true,
  "scripts": {
    "dev": "vite",
    "build": "vite build",
    "preview": "vite preview"
  },
  "type": "module",
  "prettier": {
    "tabWidth": 4,
    "printWidth": 110,
    "svelteBracketNewLine": true
  },
  "devDependencies": {
    "@codemirror/autocomplete": "^6.0.0",
    "@codemirror/commands": "^6.0.0",
    "@codemirror/lang-html": "^6.1.0",
    "@codemirror/lang-javascript": "^6.0.2",
    "@codemirror/language": "^6.0.0",
    "@codemirror/legacy-modes": "^6.0.0",
    "@codemirror/search": "^6.0.0",
    "@codemirror/state": "^6.0.0",
    "@codemirror/view": "^6.0.0",
    "@sveltejs/vite-plugin-svelte": "^2.0.2",
    "@tinymce/tinymce-svelte": "^1.0.0",
    "chart.js": "^3.7.1",
    "chartjs-adapter-luxon": "^1.2.0",
    "luxon": "^2.3.2",
<<<<<<< HEAD
=======
    "pocketbase": "^0.13.0",
>>>>>>> 850fe353
    "prismjs": "^1.28.0",
    "sass": "^1.45.0",
    "svelte": "^3.44.0",
    "svelte-flatpickr": "^3.2.6",
    "svelte-spa-router": "^3.2.0",
    "vite": "^4.0.4",
    "@codemirror/lang-sql": "^6.4.0",
    "pocketbase": "^0.12.0"
  }
}<|MERGE_RESOLUTION|>--- conflicted
+++ resolved
@@ -17,6 +17,7 @@
     "@codemirror/commands": "^6.0.0",
     "@codemirror/lang-html": "^6.1.0",
     "@codemirror/lang-javascript": "^6.0.2",
+    "@codemirror/lang-sql": "^6.4.0",
     "@codemirror/language": "^6.0.0",
     "@codemirror/legacy-modes": "^6.0.0",
     "@codemirror/search": "^6.0.0",
@@ -27,17 +28,12 @@
     "chart.js": "^3.7.1",
     "chartjs-adapter-luxon": "^1.2.0",
     "luxon": "^2.3.2",
-<<<<<<< HEAD
-=======
-    "pocketbase": "^0.13.0",
->>>>>>> 850fe353
+    "pocketbase": "^0.13.1",
     "prismjs": "^1.28.0",
     "sass": "^1.45.0",
     "svelte": "^3.44.0",
     "svelte-flatpickr": "^3.2.6",
     "svelte-spa-router": "^3.2.0",
-    "vite": "^4.0.4",
-    "@codemirror/lang-sql": "^6.4.0",
-    "pocketbase": "^0.12.0"
+    "vite": "^4.0.4"
   }
 }