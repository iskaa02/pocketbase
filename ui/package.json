--- conflicted
+++ resolved
@@ -26,11 +26,7 @@
     "chart.js": "^3.7.1",
     "chartjs-adapter-luxon": "^1.2.0",
     "luxon": "^2.3.2",
-<<<<<<< HEAD
-    "pocketbase": "npm:@iskaa02/pocketbase@^0.8.0-views-rc5",
-=======
-    "pocketbase": "^0.9.0",
->>>>>>> 233ab62f
+    "pocketbase": "npm:@iskaa02/pocketbase@^0.9.0-views",
     "prismjs": "^1.28.0",
     "sass": "^1.45.0",
     "svelte": "^3.44.0",
