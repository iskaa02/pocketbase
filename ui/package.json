--- conflicted
+++ resolved
@@ -26,19 +26,12 @@
     "chart.js": "^3.7.1",
     "chartjs-adapter-luxon": "^1.2.0",
     "luxon": "^2.3.2",
-<<<<<<< HEAD
-    "pocketbase": "file:../../js-sdk",
-=======
     "pocketbase": "^0.8.0",
->>>>>>> d02aab4e
     "prismjs": "^1.28.0",
     "sass": "^1.45.0",
     "svelte": "^3.44.0",
     "svelte-flatpickr": "^3.2.6",
     "svelte-spa-router": "^3.2.0",
     "vite": "^3.0.0"
-  },
-  "dependencies": {
-    "@iskaa02/pocketbase": "file:../../js-sdk"
   }
 }