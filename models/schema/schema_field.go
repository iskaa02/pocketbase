package schema

import (
	"encoding/json"
	"errors"
	"regexp"
	"strconv"

	validation "github.com/go-ozzo/ozzo-validation/v4"
	"github.com/go-ozzo/ozzo-validation/v4/is"
	"github.com/pocketbase/pocketbase/tools/filesystem"
	"github.com/pocketbase/pocketbase/tools/list"
	"github.com/pocketbase/pocketbase/tools/types"
	"github.com/spf13/cast"
)

var schemaFieldNameRegex = regexp.MustCompile(`^\w+$`)

// field value modifiers
const (
	FieldValueModifierAdd      string = "+"
	FieldValueModifierSubtract string = "-"
)

// FieldValueModifiers returns a list with all available field modifier tokens.
func FieldValueModifiers() []string {
	return []string{
		FieldValueModifierAdd,
		FieldValueModifierSubtract,
	}
}

// commonly used field names
const (
	FieldNameId                     string = "id"
	FieldNameCreated                string = "created"
	FieldNameUpdated                string = "updated"
	FieldNameCollectionId           string = "collectionId"
	FieldNameCollectionName         string = "collectionName"
	FieldNameExpand                 string = "expand"
	FieldNameUsername               string = "username"
	FieldNameEmail                  string = "email"
	FieldNameEmailVisibility        string = "emailVisibility"
	FieldNameVerified               string = "verified"
	FieldNameTokenKey               string = "tokenKey"
	FieldNamePasswordHash           string = "passwordHash"
	FieldNameLastResetSentAt        string = "lastResetSentAt"
	FieldNameLastVerificationSentAt string = "lastVerificationSentAt"
)

// BaseModelFieldNames returns the field names that all models have (id, created, updated).
func BaseModelFieldNames() []string {
	return []string{
		FieldNameId,
		FieldNameCreated,
		FieldNameUpdated,
	}
}

// SystemFields returns special internal field names that are usually readonly.
func SystemFieldNames() []string {
	return []string{
		FieldNameCollectionId,
		FieldNameCollectionName,
		FieldNameExpand,
	}
}

// AuthFieldNames returns the reserved "auth" collection auth field names.
func AuthFieldNames() []string {
	return []string{
		FieldNameUsername,
		FieldNameEmail,
		FieldNameEmailVisibility,
		FieldNameVerified,
		FieldNameTokenKey,
		FieldNamePasswordHash,
		FieldNameLastResetSentAt,
		FieldNameLastVerificationSentAt,
	}
}

// All valid field types
const (
	FieldTypeText     string = "text"
	FieldTypeNumber   string = "number"
	FieldTypeBool     string = "bool"
	FieldTypeEmail    string = "email"
	FieldTypeUrl      string = "url"
	FieldTypeEditor   string = "editor"
	FieldTypeDate     string = "date"
	FieldTypeSelect   string = "select"
	FieldTypeJson     string = "json"
	FieldTypeFile     string = "file"
	FieldTypeRelation string = "relation"

	// Deprecated: Will be removed in v0.9+
	FieldTypeUser string = "user"
)

// FieldTypes returns slice with all supported field types.
func FieldTypes() []string {
	return []string{
		FieldTypeText,
		FieldTypeNumber,
		FieldTypeBool,
		FieldTypeEmail,
		FieldTypeUrl,
		FieldTypeEditor,
		FieldTypeDate,
		FieldTypeSelect,
		FieldTypeJson,
		FieldTypeFile,
		FieldTypeRelation,
	}
}

// ArraybleFieldTypes returns slice with all array value supported field types.
func ArraybleFieldTypes() []string {
	return []string{
		FieldTypeSelect,
		FieldTypeFile,
		FieldTypeRelation,
	}
}

// SchemaField defines a single schema field structure.
type SchemaField struct {
	System   bool   `form:"system" json:"system"`
	Id       string `form:"id" json:"id"`
	Name     string `form:"name" json:"name"`
	Type     string `form:"type" json:"type"`
	Required bool   `form:"required" json:"required"`
	Unique   bool   `form:"unique" json:"unique"`
	Options  any    `form:"options" json:"options"`
}

// ColDefinition returns the field db column type definition as string.
func (f *SchemaField) ColDefinition() string {
	switch f.Type {
	case FieldTypeNumber:
		return "REAL"
	case FieldTypeBool:
		return "BOOLEAN"
	case FieldTypeJson:
		return "JSON"
	default:
		return "TEXT"
	}
}

// String serializes and returns the current field as string.
func (f SchemaField) String() string {
	data, _ := f.MarshalJSON()
	return string(data)
}

// MarshalJSON implements the [json.Marshaler] interface.
func (f SchemaField) MarshalJSON() ([]byte, error) {
	type alias SchemaField // alias to prevent recursion

	f.InitOptions()

	return json.Marshal(alias(f))
}

// UnmarshalJSON implements the [json.Unmarshaler] interface.
//
// The schema field options are auto initialized on success.
func (f *SchemaField) UnmarshalJSON(data []byte) error {
	type alias *SchemaField // alias to prevent recursion

	a := alias(f)

	if err := json.Unmarshal(data, a); err != nil {
		return err
	}

	return f.InitOptions()
}

// Validate makes `SchemaField` validatable by implementing [validation.Validatable] interface.
func (f SchemaField) Validate() error {
	// init field options (if not already)
	f.InitOptions()

	excludeNames := BaseModelFieldNames()
	// exclude special filter literals
	excludeNames = append(excludeNames, "null", "true", "false")
	// exclude system literals
	excludeNames = append(excludeNames, SystemFieldNames()...)

	return validation.ValidateStruct(&f,
		validation.Field(&f.Options, validation.Required, validation.By(f.checkOptions)),
		validation.Field(&f.Id, validation.Required, validation.Length(5, 255)),
		validation.Field(
			&f.Name,
			validation.Required,
			validation.Length(1, 255),
			validation.Match(schemaFieldNameRegex),
			validation.NotIn(list.ToInterfaceSlice(excludeNames)...),
		),
		validation.Field(&f.Type, validation.Required, validation.In(list.ToInterfaceSlice(FieldTypes())...)),
		// currently file fields cannot be unique because a proper
		// hash/content check could cause performance issues
		validation.Field(&f.Unique, validation.When(f.Type == FieldTypeFile, validation.Empty)),
	)
}

func (f *SchemaField) checkOptions(value any) error {
	v, ok := value.(FieldOptions)
	if !ok {
		return validation.NewError("validation_invalid_options", "Failed to initialize field options")
	}

	return v.Validate()
}

// InitOptions initializes the current field options based on its type.
//
// Returns error on unknown field type.
func (f *SchemaField) InitOptions() error {
	if _, ok := f.Options.(FieldOptions); ok {
		return nil // already inited
	}

	serialized, err := json.Marshal(f.Options)
	if err != nil {
		return err
	}

	var options any
	switch f.Type {
	case FieldTypeText:
		options = &TextOptions{}
	case FieldTypeNumber:
		options = &NumberOptions{}
	case FieldTypeBool:
		options = &BoolOptions{}
	case FieldTypeEmail:
		options = &EmailOptions{}
	case FieldTypeUrl:
		options = &UrlOptions{}
	case FieldTypeEditor:
		options = &EditorOptions{}
	case FieldTypeDate:
		options = &DateOptions{}
	case FieldTypeSelect:
		options = &SelectOptions{}
	case FieldTypeJson:
		options = &JsonOptions{}
	case FieldTypeFile:
		options = &FileOptions{}
	case FieldTypeRelation:
		options = &RelationOptions{}

	// Deprecated: Will be removed in v0.9+
	case FieldTypeUser:
		options = &UserOptions{}

	default:
		return errors.New("Missing or unknown field field type.")
	}

	if err := json.Unmarshal(serialized, options); err != nil {
		return err
	}

	f.Options = options

	return nil
}

// PrepareValue returns normalized and properly formatted field value.
func (f *SchemaField) PrepareValue(value any) any {
	// init field options (if not already)
	f.InitOptions()

	switch f.Type {
<<<<<<< HEAD
	case FieldTypeText, FieldTypeEmail, FieldTypeUrl:
		if value != nil {
			// if the value is uncastable return null
			val, err := cast.ToStringE(value)
			if err != nil {
				return nil
			}
			return val
		}
=======
	case FieldTypeText, FieldTypeEmail, FieldTypeUrl, FieldTypeEditor:
		return cast.ToString(value)
>>>>>>> 8b93aac8
	case FieldTypeJson:
		val := value

		if str, ok := val.(string); ok {
			// in order to support seamlessly both json and multipart/form-data requests,
			// the following normalization rules are applied for plain string values:
			// - "true" is converted to the json `true`
			// - "false" is converted to the json `false`
			// - "null" is converted to the json `null`
			// - "[1,2,3]" is converted to the json `[1,2,3]`
			// - "{\"a\":1,\"b\":2}" is converted to the json `{"a":1,"b":2}`
			// - numeric strings are converted to json number
			// - double quoted strings are left as they are (aka. without normalizations)
			// - any other string (empty string too) is double quoted
			if str == "" {
				val = strconv.Quote(str)
			} else if str == "null" || str == "true" || str == "false" {
				val = str
			} else if ((str[0] >= '0' && str[0] <= '9') ||
				str[0] == '"' ||
				str[0] == '[' ||
				str[0] == '{') &&
				is.JSON.Validate(str) == nil {
				val = str
			} else {
				val = strconv.Quote(str)
			}
		}

		val, _ = types.ParseJsonRaw(val)
		return val
	case FieldTypeNumber:
		if value != nil {
			// if the value is uncastable return null
			val, err := cast.ToFloat64E(value)
			if err != nil {
				return nil
			}
			return val
		}
	case FieldTypeBool:

		if value != nil {
			// if the value is uncastable return null
			val, err := cast.ToBoolE(value)
			if err != nil {
				return nil
			}
			return val
		}
	case FieldTypeDate:
		val, _ := types.ParseDateTime(value)
		return val
	case FieldTypeSelect:
		val := list.ToUniqueStringSlice(value)

		options, _ := f.Options.(*SelectOptions)
		if options.MaxSelect <= 1 {
			if len(val) > 0 {
				return val[len(val)-1] // the last selected
			}
			return ""
		}

		return val
	case FieldTypeFile:
		val := list.ToUniqueStringSlice(value)

		options, _ := f.Options.(*FileOptions)
		if options.MaxSelect <= 1 {
			if len(val) > 0 {
				return val[len(val)-1] // the last selected
			}
			return ""
		}

		return val
	case FieldTypeRelation:
		ids := list.ToUniqueStringSlice(value)

		options, _ := f.Options.(*RelationOptions)
		if options.MaxSelect != nil && *options.MaxSelect <= 1 {
			if len(ids) > 0 {
				return ids[len(ids)-1] // the last selected
			}
			return ""
		}

		return ids
	}
	return value
}

// PrepareValueWithModifier returns normalized and properly formatted field value
// by "merging" baseValue with the modifierValue based on the specified modifier (+ or -).
func (f *SchemaField) PrepareValueWithModifier(baseValue any, modifier string, modifierValue any) any {
	resolvedValue := baseValue

	switch f.Type {
	case FieldTypeNumber:
		switch modifier {
		case FieldValueModifierAdd:
			resolvedValue = cast.ToFloat64(baseValue) + cast.ToFloat64(modifierValue)
		case FieldValueModifierSubtract:
			resolvedValue = cast.ToFloat64(baseValue) - cast.ToFloat64(modifierValue)
		}
	case FieldTypeSelect, FieldTypeRelation:
		switch modifier {
		case FieldValueModifierAdd:
			resolvedValue = append(
				list.ToUniqueStringSlice(baseValue),
				list.ToUniqueStringSlice(modifierValue)...,
			)
		case FieldValueModifierSubtract:
			resolvedValue = list.SubtractSlice(
				list.ToUniqueStringSlice(baseValue),
				list.ToUniqueStringSlice(modifierValue),
			)
		}
	case FieldTypeFile:
		// note: file for now supports only the subtract modifier
		switch modifier {
		case FieldValueModifierSubtract:
			resolvedValue = list.SubtractSlice(
				list.ToUniqueStringSlice(baseValue),
				list.ToUniqueStringSlice(modifierValue),
			)
		}
	}

	return f.PrepareValue(resolvedValue)
}

// -------------------------------------------------------------------

// FieldOptions interfaces that defines common methods that every field options struct has.
type FieldOptions interface {
	Validate() error
}

type TextOptions struct {
	Min     *int   `form:"min" json:"min"`
	Max     *int   `form:"max" json:"max"`
	Pattern string `form:"pattern" json:"pattern"`
}

func (o TextOptions) Validate() error {
	minVal := 0
	if o.Min != nil {
		minVal = *o.Min
	}

	return validation.ValidateStruct(&o,
		validation.Field(&o.Min, validation.Min(0)),
		validation.Field(&o.Max, validation.Min(minVal)),
		validation.Field(&o.Pattern, validation.By(o.checkRegex)),
	)
}

func (o *TextOptions) checkRegex(value any) error {
	v, _ := value.(string)
	if v == "" {
		return nil // nothing to check
	}

	if _, err := regexp.Compile(v); err != nil {
		return validation.NewError("validation_invalid_regex", err.Error())
	}

	return nil
}

// -------------------------------------------------------------------

type NumberOptions struct {
	Min *float64 `form:"min" json:"min"`
	Max *float64 `form:"max" json:"max"`
}

func (o NumberOptions) Validate() error {
	var maxRules []validation.Rule
	if o.Min != nil && o.Max != nil {
		maxRules = append(maxRules, validation.Min(*o.Min))
	}

	return validation.ValidateStruct(&o,
		validation.Field(&o.Max, maxRules...),
	)
}

// -------------------------------------------------------------------

type BoolOptions struct{}

func (o BoolOptions) Validate() error {
	return nil
}

// -------------------------------------------------------------------

type EmailOptions struct {
	ExceptDomains []string `form:"exceptDomains" json:"exceptDomains"`
	OnlyDomains   []string `form:"onlyDomains" json:"onlyDomains"`
}

func (o EmailOptions) Validate() error {
	return validation.ValidateStruct(&o,
		validation.Field(
			&o.ExceptDomains,
			validation.When(len(o.OnlyDomains) > 0, validation.Empty).Else(validation.Each(is.Domain)),
		),
		validation.Field(
			&o.OnlyDomains,
			validation.When(len(o.ExceptDomains) > 0, validation.Empty).Else(validation.Each(is.Domain)),
		),
	)
}

// -------------------------------------------------------------------

type UrlOptions struct {
	ExceptDomains []string `form:"exceptDomains" json:"exceptDomains"`
	OnlyDomains   []string `form:"onlyDomains" json:"onlyDomains"`
}

func (o UrlOptions) Validate() error {
	return validation.ValidateStruct(&o,
		validation.Field(
			&o.ExceptDomains,
			validation.When(len(o.OnlyDomains) > 0, validation.Empty).Else(validation.Each(is.Domain)),
		),
		validation.Field(
			&o.OnlyDomains,
			validation.When(len(o.ExceptDomains) > 0, validation.Empty).Else(validation.Each(is.Domain)),
		),
	)
}

// -------------------------------------------------------------------

type EditorOptions struct {
}

func (o EditorOptions) Validate() error {
	return nil
}

// -------------------------------------------------------------------

type DateOptions struct {
	Min types.DateTime `form:"min" json:"min"`
	Max types.DateTime `form:"max" json:"max"`
}

func (o DateOptions) Validate() error {
	return validation.ValidateStruct(&o,
		validation.Field(&o.Max, validation.By(o.checkRange(o.Min, o.Max))),
	)
}

func (o *DateOptions) checkRange(min types.DateTime, max types.DateTime) validation.RuleFunc {
	return func(value any) error {
		v, _ := value.(types.DateTime)

		if v.IsZero() || min.IsZero() || max.IsZero() {
			return nil // nothing to check
		}

		return validation.Date(types.DefaultDateLayout).
			Min(min.Time()).
			Max(max.Time()).
			Validate(v.String())
	}
}

// -------------------------------------------------------------------

type SelectOptions struct {
	MaxSelect int      `form:"maxSelect" json:"maxSelect"`
	Values    []string `form:"values" json:"values"`
}

func (o SelectOptions) Validate() error {
	max := len(o.Values)
	if max == 0 {
		max = 1
	}

	return validation.ValidateStruct(&o,
		validation.Field(&o.Values, validation.Required),
		validation.Field(
			&o.MaxSelect,
			validation.Required,
			validation.Min(1),
			validation.Max(max),
		),
	)
}

// -------------------------------------------------------------------

type JsonOptions struct{}

func (o JsonOptions) Validate() error {
	return nil
}

// -------------------------------------------------------------------

type FileOptions struct {
	MaxSelect int      `form:"maxSelect" json:"maxSelect"`
	MaxSize   int      `form:"maxSize" json:"maxSize"` // in bytes
	MimeTypes []string `form:"mimeTypes" json:"mimeTypes"`
	Thumbs    []string `form:"thumbs" json:"thumbs"`
}

func (o FileOptions) Validate() error {
	return validation.ValidateStruct(&o,
		validation.Field(&o.MaxSelect, validation.Required, validation.Min(1)),
		validation.Field(&o.MaxSize, validation.Required, validation.Min(1)),
		validation.Field(&o.Thumbs, validation.Each(
			validation.NotIn("0x0", "0x0t", "0x0b", "0x0f"),
			validation.Match(filesystem.ThumbSizeRegex),
		)),
	)
}

// -------------------------------------------------------------------

type RelationOptions struct {
	// CollectionId is the id of the related collection.
	CollectionId string `form:"collectionId" json:"collectionId"`

	// CascadeDelete indicates whether the root model should be deleted
	// in case of delete of all linked relations.
	CascadeDelete bool `form:"cascadeDelete" json:"cascadeDelete"`

	// MaxSelect indicates the max number of allowed relation records
	// that could be linked to the main model.
	//
	// If nil no limits are applied.
	MaxSelect *int `form:"maxSelect" json:"maxSelect"`

	// DisplayFields is optional slice of collection field names used for UI purposes.
	DisplayFields []string `form:"displayFields" json:"displayFields"`
}

func (o RelationOptions) Validate() error {
	return validation.ValidateStruct(&o,
		validation.Field(&o.CollectionId, validation.Required),
		validation.Field(&o.MaxSelect, validation.NilOrNotEmpty, validation.Min(1)),
	)
}

// -------------------------------------------------------------------

// Deprecated: Will be removed in v0.9+
type UserOptions struct {
	MaxSelect     int  `form:"maxSelect" json:"maxSelect"`
	CascadeDelete bool `form:"cascadeDelete" json:"cascadeDelete"`
}

// Deprecated: Will be removed in v0.9+
func (o UserOptions) Validate() error {
	return nil
}<|MERGE_RESOLUTION|>--- conflicted
+++ resolved
@@ -277,8 +277,7 @@
 	f.InitOptions()
 
 	switch f.Type {
-<<<<<<< HEAD
-	case FieldTypeText, FieldTypeEmail, FieldTypeUrl:
+	case FieldTypeText, FieldTypeEmail, FieldTypeUrl, FieldTypeEditor:
 		if value != nil {
 			// if the value is uncastable return null
 			val, err := cast.ToStringE(value)
@@ -287,10 +286,6 @@
 			}
 			return val
 		}
-=======
-	case FieldTypeText, FieldTypeEmail, FieldTypeUrl, FieldTypeEditor:
-		return cast.ToString(value)
->>>>>>> 8b93aac8
 	case FieldTypeJson:
 		val := value
 
@@ -531,8 +526,7 @@
 
 // -------------------------------------------------------------------
 
-type EditorOptions struct {
-}
+type EditorOptions struct{}
 
 func (o EditorOptions) Validate() error {
 	return nil
