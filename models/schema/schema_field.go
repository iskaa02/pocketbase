--- conflicted
+++ resolved
@@ -124,11 +124,7 @@
 	case FieldTypeNumber:
 		return "REAL"
 	case FieldTypeBool:
-<<<<<<< HEAD
 		return "BOOLEAN"
-=======
-		return "BOOLEAN DEFAULT FALSE"
->>>>>>> b9922e48
 	case FieldTypeJson:
 		return "JSON"
 	default:
