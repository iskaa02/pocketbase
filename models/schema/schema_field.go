package schema

import (
	"encoding/json"
	"errors"
	"regexp"
	"strconv"

	validation "github.com/go-ozzo/ozzo-validation/v4"
	"github.com/go-ozzo/ozzo-validation/v4/is"
	"github.com/pocketbase/pocketbase/tools/filesystem"
	"github.com/pocketbase/pocketbase/tools/list"
	"github.com/pocketbase/pocketbase/tools/types"
	"github.com/spf13/cast"
)

var schemaFieldNameRegex = regexp.MustCompile(`^\w+$`)

// field value modifiers
const (
	FieldValueModifierAdd      string = "+"
	FieldValueModifierSubtract string = "-"
)

// FieldValueModifiers returns a list with all available field modifier tokens.
func FieldValueModifiers() []string {
	return []string{
		FieldValueModifierAdd,
		FieldValueModifierSubtract,
	}
}

// commonly used field names
const (
	FieldNameId                     string = "id"
	FieldNameCreated                string = "created"
	FieldNameUpdated                string = "updated"
	FieldNameCollectionId           string = "collectionId"
	FieldNameCollectionName         string = "collectionName"
	FieldNameExpand                 string = "expand"
	FieldNameUsername               string = "username"
	FieldNameEmail                  string = "email"
	FieldNameEmailVisibility        string = "emailVisibility"
	FieldNameVerified               string = "verified"
	FieldNameTokenKey               string = "tokenKey"
	FieldNamePasswordHash           string = "passwordHash"
	FieldNameLastResetSentAt        string = "lastResetSentAt"
	FieldNameLastVerificationSentAt string = "lastVerificationSentAt"
)

// BaseModelFieldNames returns the field names that all models have (id, created, updated).
func BaseModelFieldNames() []string {
	return []string{
		FieldNameId,
		FieldNameCreated,
		FieldNameUpdated,
	}
}

// SystemFields returns special internal field names that are usually readonly.
func SystemFieldNames() []string {
	return []string{
		FieldNameCollectionId,
		FieldNameCollectionName,
		FieldNameExpand,
	}
}

// AuthFieldNames returns the reserved "auth" collection auth field names.
func AuthFieldNames() []string {
	return []string{
		FieldNameUsername,
		FieldNameEmail,
		FieldNameEmailVisibility,
		FieldNameVerified,
		FieldNameTokenKey,
		FieldNamePasswordHash,
		FieldNameLastResetSentAt,
		FieldNameLastVerificationSentAt,
	}
}

// All valid field types
const (
	FieldTypeText     string = "text"
	FieldTypeNumber   string = "number"
	FieldTypeBool     string = "bool"
	FieldTypeEmail    string = "email"
	FieldTypeUrl      string = "url"
	FieldTypeEditor   string = "editor"
	FieldTypeDate     string = "date"
	FieldTypeSelect   string = "select"
	FieldTypeJson     string = "json"
	FieldTypeFile     string = "file"
	FieldTypeRelation string = "relation"

	// Deprecated: Will be removed in v0.9+
	FieldTypeUser string = "user"
)

// FieldTypes returns slice with all supported field types.
func FieldTypes() []string {
	return []string{
		FieldTypeText,
		FieldTypeNumber,
		FieldTypeBool,
		FieldTypeEmail,
		FieldTypeUrl,
		FieldTypeEditor,
		FieldTypeDate,
		FieldTypeSelect,
		FieldTypeJson,
		FieldTypeFile,
		FieldTypeRelation,
	}
}

// ArraybleFieldTypes returns slice with all array value supported field types.
func ArraybleFieldTypes() []string {
	return []string{
		FieldTypeSelect,
		FieldTypeFile,
		FieldTypeRelation,
	}
}

// SchemaField defines a single schema field structure.
type SchemaField struct {
	System   bool   `form:"system" json:"system"`
	Id       string `form:"id" json:"id"`
	Name     string `form:"name" json:"name"`
	Type     string `form:"type" json:"type"`
	Required bool   `form:"required" json:"required"`

	// Presentable indicates whether the field is suitable for
	// visualization purposes (eg. in the Admin UI relation views).
	Presentable bool `form:"presentable" json:"presentable"`

	// Deprecated: This field is no-op and will be removed in future versions.
	// Please use the collection.Indexes field to define a unique constraint.
	Unique bool `form:"unique" json:"unique"`

	Options any `form:"options" json:"options"`
}

// ColDefinition returns the field db column type definition as string.
func (f *SchemaField) ColDefinition() string {
	switch f.Type {
	case FieldTypeNumber:
		return "NUMERIC DEFAULT 0 NOT NULL"
	case FieldTypeBool:
<<<<<<< HEAD
		return "BOOLEAN"
=======
		return "BOOLEAN DEFAULT FALSE NOT NULL"
>>>>>>> 22b0a2b5
	case FieldTypeJson:
		return "JSON"
	default:
<<<<<<< HEAD
		return "TEXT"
=======
		if opt, ok := f.Options.(MultiValuer); ok && opt.IsMultiple() {
			return "JSON DEFAULT '[]' NOT NULL"
		}

		return "TEXT DEFAULT '' NOT NULL"
>>>>>>> 22b0a2b5
	}
}

// String serializes and returns the current field as string.
func (f SchemaField) String() string {
	data, _ := f.MarshalJSON()
	return string(data)
}

// MarshalJSON implements the [json.Marshaler] interface.
func (f SchemaField) MarshalJSON() ([]byte, error) {
	type alias SchemaField // alias to prevent recursion

	f.InitOptions()

	return json.Marshal(alias(f))
}

// UnmarshalJSON implements the [json.Unmarshaler] interface.
//
// The schema field options are auto initialized on success.
func (f *SchemaField) UnmarshalJSON(data []byte) error {
	type alias *SchemaField // alias to prevent recursion

	a := alias(f)

	if err := json.Unmarshal(data, a); err != nil {
		return err
	}

	return f.InitOptions()
}

// Validate makes `SchemaField` validatable by implementing [validation.Validatable] interface.
func (f SchemaField) Validate() error {
	// init field options (if not already)
	f.InitOptions()

	excludeNames := BaseModelFieldNames()
	// exclude special filter literals
	excludeNames = append(excludeNames, "null", "true", "false", "_rowid_")
	// exclude system literals
	excludeNames = append(excludeNames, SystemFieldNames()...)

	return validation.ValidateStruct(&f,
		validation.Field(&f.Options, validation.Required, validation.By(f.checkOptions)),
		validation.Field(&f.Id, validation.Required, validation.Length(5, 255)),
		validation.Field(
			&f.Name,
			validation.Required,
			validation.Length(1, 255),
			validation.Match(schemaFieldNameRegex),
			validation.NotIn(list.ToInterfaceSlice(excludeNames)...),
		),
		validation.Field(&f.Type, validation.Required, validation.In(list.ToInterfaceSlice(FieldTypes())...)),
		// currently file fields cannot be unique because a proper
		// hash/content check could cause performance issues
		validation.Field(&f.Unique, validation.When(f.Type == FieldTypeFile, validation.Empty)),
	)
}

func (f *SchemaField) checkOptions(value any) error {
	v, ok := value.(FieldOptions)
	if !ok {
		return validation.NewError("validation_invalid_options", "Failed to initialize field options")
	}

	return v.Validate()
}

// InitOptions initializes the current field options based on its type.
//
// Returns error on unknown field type.
func (f *SchemaField) InitOptions() error {
	if _, ok := f.Options.(FieldOptions); ok {
		return nil // already inited
	}

	serialized, err := json.Marshal(f.Options)
	if err != nil {
		return err
	}

	var options any
	switch f.Type {
	case FieldTypeText:
		options = &TextOptions{}
	case FieldTypeNumber:
		options = &NumberOptions{}
	case FieldTypeBool:
		options = &BoolOptions{}
	case FieldTypeEmail:
		options = &EmailOptions{}
	case FieldTypeUrl:
		options = &UrlOptions{}
	case FieldTypeEditor:
		options = &EditorOptions{}
	case FieldTypeDate:
		options = &DateOptions{}
	case FieldTypeSelect:
		options = &SelectOptions{}
	case FieldTypeJson:
		options = &JsonOptions{}
	case FieldTypeFile:
		options = &FileOptions{}
	case FieldTypeRelation:
		options = &RelationOptions{}

	// Deprecated: Will be removed in v0.9+
	case FieldTypeUser:
		options = &UserOptions{}

	default:
		return errors.New("Missing or unknown field field type.")
	}

	if err := json.Unmarshal(serialized, options); err != nil {
		return err
	}

	f.Options = options

	return nil
}

// PrepareValue returns normalized and properly formatted field value.
func (f *SchemaField) PrepareValue(value any) any {
	// init field options (if not already)
	f.InitOptions()

	switch f.Type {
	case FieldTypeText, FieldTypeEmail, FieldTypeUrl, FieldTypeEditor:
		if value != nil {
			// if the value is uncastable return null
			val, err := cast.ToStringE(value)
			if err != nil {
				return nil
			}
			return val
		}
	case FieldTypeJson:
		val := value

		if str, ok := val.(string); ok {
			// in order to support seamlessly both json and multipart/form-data requests,
			// the following normalization rules are applied for plain string values:
			// - "true" is converted to the json `true`
			// - "false" is converted to the json `false`
			// - "null" is converted to the json `null`
			// - "[1,2,3]" is converted to the json `[1,2,3]`
			// - "{\"a\":1,\"b\":2}" is converted to the json `{"a":1,"b":2}`
			// - numeric strings are converted to json number
			// - double quoted strings are left as they are (aka. without normalizations)
			// - any other string (empty string too) is double quoted
			if str == "" {
				val = strconv.Quote(str)
			} else if str == "null" || str == "true" || str == "false" {
				val = str
			} else if ((str[0] >= '0' && str[0] <= '9') ||
				str[0] == '"' ||
				str[0] == '[' ||
				str[0] == '{') &&
				is.JSON.Validate(str) == nil {
				val = str
			} else {
				val = strconv.Quote(str)
			}
		}

		val, _ = types.ParseJsonRaw(val)
		return val
	case FieldTypeNumber:
		if value != nil {
			// if the value is uncastable return null
			val, err := cast.ToFloat64E(value)
			if err != nil {
				return nil
			}
			return val
		}
	case FieldTypeBool:

		if value != nil {
			// if the value is uncastable return null
			val, err := cast.ToBoolE(value)
			if err != nil {
				return nil
			}
			return val
		}
	case FieldTypeDate:
		val, _ := types.ParseDateTime(value)
		return val
	case FieldTypeSelect:
		val := list.ToUniqueStringSlice(value)

		options, _ := f.Options.(*SelectOptions)
		if !options.IsMultiple() {
			if len(val) > 0 {
				return val[len(val)-1] // the last selected
			}
			return ""
		}

		return val
	case FieldTypeFile:
		val := list.ToUniqueStringSlice(value)

		options, _ := f.Options.(*FileOptions)
		if !options.IsMultiple() {
			if len(val) > 0 {
				return val[len(val)-1] // the last selected
			}
			return ""
		}

		return val
	case FieldTypeRelation:
		ids := list.ToUniqueStringSlice(value)

		options, _ := f.Options.(*RelationOptions)
		if !options.IsMultiple() {
			if len(ids) > 0 {
				return ids[len(ids)-1] // the last selected
			}
			return ""
		}

		return ids
	}
	return value
}

// PrepareValueWithModifier returns normalized and properly formatted field value
// by "merging" baseValue with the modifierValue based on the specified modifier (+ or -).
func (f *SchemaField) PrepareValueWithModifier(baseValue any, modifier string, modifierValue any) any {
	resolvedValue := baseValue

	switch f.Type {
	case FieldTypeNumber:
		switch modifier {
		case FieldValueModifierAdd:
			resolvedValue = cast.ToFloat64(baseValue) + cast.ToFloat64(modifierValue)
		case FieldValueModifierSubtract:
			resolvedValue = cast.ToFloat64(baseValue) - cast.ToFloat64(modifierValue)
		}
	case FieldTypeSelect, FieldTypeRelation:
		switch modifier {
		case FieldValueModifierAdd:
			resolvedValue = append(
				list.ToUniqueStringSlice(baseValue),
				list.ToUniqueStringSlice(modifierValue)...,
			)
		case FieldValueModifierSubtract:
			resolvedValue = list.SubtractSlice(
				list.ToUniqueStringSlice(baseValue),
				list.ToUniqueStringSlice(modifierValue),
			)
		}
	case FieldTypeFile:
		// note: file for now supports only the subtract modifier
		if modifier == FieldValueModifierSubtract {
			resolvedValue = list.SubtractSlice(
				list.ToUniqueStringSlice(baseValue),
				list.ToUniqueStringSlice(modifierValue),
			)
		}
	}

	return f.PrepareValue(resolvedValue)
}

// -------------------------------------------------------------------

// MultiValuer defines common interface methods that every multi-valued (eg. with MaxSelect) field option struct has.
type MultiValuer interface {
	IsMultiple() bool
}

// FieldOptions defines common interface methods that every field option struct has.
type FieldOptions interface {
	Validate() error
}

type TextOptions struct {
	Min     *int   `form:"min" json:"min"`
	Max     *int   `form:"max" json:"max"`
	Pattern string `form:"pattern" json:"pattern"`
}

func (o TextOptions) Validate() error {
	minVal := 0
	if o.Min != nil {
		minVal = *o.Min
	}

	return validation.ValidateStruct(&o,
		validation.Field(&o.Min, validation.Min(0)),
		validation.Field(&o.Max, validation.Min(minVal)),
		validation.Field(&o.Pattern, validation.By(o.checkRegex)),
	)
}

func (o *TextOptions) checkRegex(value any) error {
	v, _ := value.(string)
	if v == "" {
		return nil // nothing to check
	}

	if _, err := regexp.Compile(v); err != nil {
		return validation.NewError("validation_invalid_regex", err.Error())
	}

	return nil
}

// -------------------------------------------------------------------

type NumberOptions struct {
	Min       *float64 `form:"min" json:"min"`
	Max       *float64 `form:"max" json:"max"`
	NoDecimal bool     `form:"noDecimal" json:"noDecimal"`
}

func (o NumberOptions) Validate() error {
	var maxRules []validation.Rule
	if o.Min != nil && o.Max != nil {
		maxRules = append(maxRules, validation.Min(*o.Min), validation.By(o.checkNoDecimal))
	}

	return validation.ValidateStruct(&o,
		validation.Field(&o.Min, validation.By(o.checkNoDecimal)),
		validation.Field(&o.Max, maxRules...),
	)
}

func (o *NumberOptions) checkNoDecimal(value any) error {
	v, _ := value.(*float64)
	if v == nil || !o.NoDecimal {
		return nil // nothing to check
	}

	if *v != float64(int64(*v)) {
		return validation.NewError("validation_no_decimal_constraint", "Decimal numbers are not allowed.")
	}

	return nil
}

// -------------------------------------------------------------------

type BoolOptions struct{}

func (o BoolOptions) Validate() error {
	return nil
}

// -------------------------------------------------------------------

type EmailOptions struct {
	ExceptDomains []string `form:"exceptDomains" json:"exceptDomains"`
	OnlyDomains   []string `form:"onlyDomains" json:"onlyDomains"`
}

func (o EmailOptions) Validate() error {
	return validation.ValidateStruct(&o,
		validation.Field(
			&o.ExceptDomains,
			validation.When(len(o.OnlyDomains) > 0, validation.Empty).Else(validation.Each(is.Domain)),
		),
		validation.Field(
			&o.OnlyDomains,
			validation.When(len(o.ExceptDomains) > 0, validation.Empty).Else(validation.Each(is.Domain)),
		),
	)
}

// -------------------------------------------------------------------

type UrlOptions struct {
	ExceptDomains []string `form:"exceptDomains" json:"exceptDomains"`
	OnlyDomains   []string `form:"onlyDomains" json:"onlyDomains"`
}

func (o UrlOptions) Validate() error {
	return validation.ValidateStruct(&o,
		validation.Field(
			&o.ExceptDomains,
			validation.When(len(o.OnlyDomains) > 0, validation.Empty).Else(validation.Each(is.Domain)),
		),
		validation.Field(
			&o.OnlyDomains,
			validation.When(len(o.ExceptDomains) > 0, validation.Empty).Else(validation.Each(is.Domain)),
		),
	)
}

// -------------------------------------------------------------------

<<<<<<< HEAD
type EditorOptions struct{}
=======
type EditorOptions struct {
	// ConvertUrls is usually used to instruct the editor whether to
	// apply url conversion (eg. stripping the domain name in case the
	// urls are using the same domain as the one where the editor is loaded).
	//
	// (see also https://www.tiny.cloud/docs/tinymce/6/url-handling/#convert_urls)
	ConvertUrls bool `form:"convertUrls" json:"convertUrls"`
}
>>>>>>> 22b0a2b5

func (o EditorOptions) Validate() error {
	return nil
}

// -------------------------------------------------------------------

type DateOptions struct {
	Min types.DateTime `form:"min" json:"min"`
	Max types.DateTime `form:"max" json:"max"`
}

func (o DateOptions) Validate() error {
	return validation.ValidateStruct(&o,
		validation.Field(&o.Max, validation.By(o.checkRange(o.Min, o.Max))),
	)
}

func (o *DateOptions) checkRange(min types.DateTime, max types.DateTime) validation.RuleFunc {
	return func(value any) error {
		v, _ := value.(types.DateTime)

		if v.IsZero() || min.IsZero() || max.IsZero() {
			return nil // nothing to check
		}

		return validation.Date(types.DefaultDateLayout).
			Min(min.Time()).
			Max(max.Time()).
			Validate(v.String())
	}
}

// -------------------------------------------------------------------

type SelectOptions struct {
	MaxSelect int      `form:"maxSelect" json:"maxSelect"`
	Values    []string `form:"values" json:"values"`
}

func (o SelectOptions) Validate() error {
	max := len(o.Values)
	if max == 0 {
		max = 1
	}

	return validation.ValidateStruct(&o,
		validation.Field(&o.Values, validation.Required),
		validation.Field(
			&o.MaxSelect,
			validation.Required,
			validation.Min(1),
			validation.Max(max),
		),
	)
}

// IsMultiple implements MultiValuer interface and checks whether the
// current field options support multiple values.
func (o SelectOptions) IsMultiple() bool {
	return o.MaxSelect > 1
}

// -------------------------------------------------------------------

type JsonOptions struct{}

func (o JsonOptions) Validate() error {
	return nil
}

// -------------------------------------------------------------------

var _ MultiValuer = (*FileOptions)(nil)

type FileOptions struct {
	MaxSelect int      `form:"maxSelect" json:"maxSelect"`
	MaxSize   int      `form:"maxSize" json:"maxSize"` // in bytes
	MimeTypes []string `form:"mimeTypes" json:"mimeTypes"`
	Thumbs    []string `form:"thumbs" json:"thumbs"`
	Protected bool     `form:"protected" json:"protected"`
}

func (o FileOptions) Validate() error {
	return validation.ValidateStruct(&o,
		validation.Field(&o.MaxSelect, validation.Required, validation.Min(1)),
		validation.Field(&o.MaxSize, validation.Required, validation.Min(1)),
		validation.Field(&o.Thumbs, validation.Each(
			validation.NotIn("0x0", "0x0t", "0x0b", "0x0f"),
			validation.Match(filesystem.ThumbSizeRegex),
		)),
	)
}

// IsMultiple implements MultiValuer interface and checks whether the
// current field options support multiple values.
func (o FileOptions) IsMultiple() bool {
	return o.MaxSelect > 1
}

// -------------------------------------------------------------------

var _ MultiValuer = (*RelationOptions)(nil)

type RelationOptions struct {
	// CollectionId is the id of the related collection.
	CollectionId string `form:"collectionId" json:"collectionId"`

	// CascadeDelete indicates whether the root model should be deleted
	// in case of delete of all linked relations.
	CascadeDelete bool `form:"cascadeDelete" json:"cascadeDelete"`

	// MinSelect indicates the min number of allowed relation records
	// that could be linked to the main model.
	//
	// If nil no limits are applied.
	MinSelect *int `form:"minSelect" json:"minSelect"`

	// MaxSelect indicates the max number of allowed relation records
	// that could be linked to the main model.
	//
	// If nil no limits are applied.
	MaxSelect *int `form:"maxSelect" json:"maxSelect"`

	// Deprecated: This field is no-op and will be removed in future versions.
	// Instead use the individula SchemaField.Presentable option for each field in the relation collection.
	DisplayFields []string `form:"displayFields" json:"displayFields"`
}

func (o RelationOptions) Validate() error {
	minVal := 0
	if o.MinSelect != nil {
		minVal = *o.MinSelect
	}

	return validation.ValidateStruct(&o,
		validation.Field(&o.CollectionId, validation.Required),
		validation.Field(&o.MinSelect, validation.Min(0)),
		validation.Field(&o.MaxSelect, validation.NilOrNotEmpty, validation.Min(minVal)),
	)
}

// IsMultiple implements MultiValuer interface and checks whether the
// current field options support multiple values.
func (o RelationOptions) IsMultiple() bool {
	return o.MaxSelect == nil || *o.MaxSelect > 1
}

// -------------------------------------------------------------------

// Deprecated: Will be removed in v0.9+
type UserOptions struct {
	MaxSelect     int  `form:"maxSelect" json:"maxSelect"`
	CascadeDelete bool `form:"cascadeDelete" json:"cascadeDelete"`
}

// Deprecated: Will be removed in v0.9+
func (o UserOptions) Validate() error {
	return nil
}<|MERGE_RESOLUTION|>--- conflicted
+++ resolved
@@ -149,23 +149,16 @@
 	case FieldTypeNumber:
 		return "NUMERIC DEFAULT 0 NOT NULL"
 	case FieldTypeBool:
-<<<<<<< HEAD
 		return "BOOLEAN"
-=======
-		return "BOOLEAN DEFAULT FALSE NOT NULL"
->>>>>>> 22b0a2b5
 	case FieldTypeJson:
 		return "JSON"
 	default:
-<<<<<<< HEAD
 		return "TEXT"
-=======
 		if opt, ok := f.Options.(MultiValuer); ok && opt.IsMultiple() {
 			return "JSON DEFAULT '[]' NOT NULL"
 		}
 
-		return "TEXT DEFAULT '' NOT NULL"
->>>>>>> 22b0a2b5
+		return "TEXT"
 	}
 }
 
@@ -565,9 +558,6 @@
 
 // -------------------------------------------------------------------
 
-<<<<<<< HEAD
-type EditorOptions struct{}
-=======
 type EditorOptions struct {
 	// ConvertUrls is usually used to instruct the editor whether to
 	// apply url conversion (eg. stripping the domain name in case the
@@ -576,7 +566,6 @@
 	// (see also https://www.tiny.cloud/docs/tinymce/6/url-handling/#convert_urls)
 	ConvertUrls bool `form:"convertUrls" json:"convertUrls"`
 }
->>>>>>> 22b0a2b5
 
 func (o EditorOptions) Validate() error {
 	return nil
