--- conflicted
+++ resolved
@@ -648,13 +648,9 @@
 
 // -------------------------------------------------------------------
 
-<<<<<<< HEAD
-type JsonOptions struct{}
-=======
 type JsonOptions struct {
 	MaxSize int `form:"maxSize" json:"maxSize"`
 }
->>>>>>> 1682db5c
 
 func (o JsonOptions) Validate() error {
 	return validation.ValidateStruct(&o,
