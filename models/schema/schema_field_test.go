--- conflicted
+++ resolved
@@ -63,11 +63,7 @@
 	}{
 		{
 			schema.SchemaField{Type: schema.FieldTypeText, Name: "test"},
-<<<<<<< HEAD
 			"TEXT",
-=======
-			"TEXT DEFAULT '' NOT NULL",
->>>>>>> 22b0a2b5
 		},
 		{
 			schema.SchemaField{Type: schema.FieldTypeNumber, Name: "test"},
@@ -75,7 +71,6 @@
 		},
 		{
 			schema.SchemaField{Type: schema.FieldTypeBool, Name: "test"},
-<<<<<<< HEAD
 			"BOOLEAN",
 		},
 		{
@@ -109,53 +104,6 @@
 		{
 			schema.SchemaField{Type: schema.FieldTypeRelation, Name: "test"},
 			"TEXT",
-=======
-			"BOOLEAN DEFAULT FALSE NOT NULL",
-		},
-		{
-			schema.SchemaField{Type: schema.FieldTypeEmail, Name: "test"},
-			"TEXT DEFAULT '' NOT NULL",
-		},
-		{
-			schema.SchemaField{Type: schema.FieldTypeUrl, Name: "test"},
-			"TEXT DEFAULT '' NOT NULL",
-		},
-		{
-			schema.SchemaField{Type: schema.FieldTypeEditor, Name: "test"},
-			"TEXT DEFAULT '' NOT NULL",
-		},
-		{
-			schema.SchemaField{Type: schema.FieldTypeDate, Name: "test"},
-			"TEXT DEFAULT '' NOT NULL",
-		},
-		{
-			schema.SchemaField{Type: schema.FieldTypeJson, Name: "test"},
-			"JSON DEFAULT NULL",
-		},
-		{
-			schema.SchemaField{Type: schema.FieldTypeSelect, Name: "test"},
-			"TEXT DEFAULT '' NOT NULL",
-		},
-		{
-			schema.SchemaField{Type: schema.FieldTypeSelect, Name: "test_multiple", Options: &schema.SelectOptions{MaxSelect: 2}},
-			"JSON DEFAULT '[]' NOT NULL",
-		},
-		{
-			schema.SchemaField{Type: schema.FieldTypeFile, Name: "test"},
-			"TEXT DEFAULT '' NOT NULL",
-		},
-		{
-			schema.SchemaField{Type: schema.FieldTypeFile, Name: "test_multiple", Options: &schema.FileOptions{MaxSelect: 2}},
-			"JSON DEFAULT '[]' NOT NULL",
-		},
-		{
-			schema.SchemaField{Type: schema.FieldTypeRelation, Name: "test", Options: &schema.RelationOptions{MaxSelect: types.Pointer(1)}},
-			"TEXT DEFAULT '' NOT NULL",
-		},
-		{
-			schema.SchemaField{Type: schema.FieldTypeRelation, Name: "test_multiple", Options: &schema.RelationOptions{MaxSelect: nil}},
-			"JSON DEFAULT '[]' NOT NULL",
->>>>>>> 22b0a2b5
 		},
 	}
 
